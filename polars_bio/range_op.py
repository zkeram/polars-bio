from __future__ import annotations

import datafusion
import pandas as pd
import polars as pl
from datafusion import col, literal
from typing_extensions import TYPE_CHECKING, Union

from polars_bio.polars_bio import ReadOptions

from .constants import DEFAULT_INTERVAL_COLUMNS
from .context import ctx
from .interval_op_helpers import convert_result, get_py_ctx, read_df_to_datafusion
from .range_op_helpers import _validate_overlap_input, range_operation

import datafusion
from datafusion import col, literal
import pyarrow

__all__ = ["overlap", "nearest", "merge", "cluster", "coverage", "count_overlaps"]


if TYPE_CHECKING:
    pass
from polars_bio.polars_bio import FilterOp, RangeOp, RangeOptions


def overlap(
    df1: Union[str, pl.DataFrame, pl.LazyFrame, pd.DataFrame],
    df2: Union[str, pl.DataFrame, pl.LazyFrame, pd.DataFrame],
    how: str = "inner",
    overlap_filter: FilterOp = FilterOp.Strict,
    suffixes: tuple[str, str] = ("_1", "_2"),
    on_cols: Union[list[str], None] = None,
    cols1: Union[list[str], None] = ["chrom", "start", "end"],
    cols2: Union[list[str], None] = ["chrom", "start", "end"],
    algorithm: str = "Coitrees",
    output_type: str = "polars.LazyFrame",
    streaming: bool = False,
    read_options1: Union[ReadOptions, None] = None,
    read_options2: Union[ReadOptions, None] = None,
) -> Union[pl.LazyFrame, pl.DataFrame, pd.DataFrame, datafusion.DataFrame]:
    """
    Find pairs of overlapping genomic intervals.
    Bioframe inspired API.

    Parameters:
        df1: Can be a path to a file, a polars DataFrame, or a pandas DataFrame or a registered table (see [register_vcf](api.md#polars_bio.register_vcf)). CSV with a header, BED and Parquet are supported.
        df2: Can be a path to a file, a polars DataFrame, or a pandas DataFrame or a registered table. CSV with a header, BED  and Parquet are supported.
        how: How to handle the overlaps on the two dataframes. inner: use intersection of the set of intervals from df1 and df2, optional.
        overlap_filter: FilterOp, optional. The type of overlap to consider(Weak or Strict).
        cols1: The names of columns containing the chromosome, start and end of the
            genomic intervals, provided separately for each set.
        cols2:  The names of columns containing the chromosome, start and end of the
            genomic intervals, provided separately for each set.
        suffixes: Suffixes for the columns of the two overlapped sets.
        on_cols: List of additional column names to join on. default is None.
        algorithm: The algorithm to use for the overlap operation.
        output_type: Type of the output. default is "polars.LazyFrame", "polars.DataFrame", or "pandas.DataFrame" or "datafusion.DataFrame" are also supported.
        streaming: **EXPERIMENTAL** If True, use Polars [streaming](features.md#streaming) engine.
        read_options1: Additional options for reading the input files.
        read_options2: Additional options for reading the input files.

    Returns:
        **polars.LazyFrame** or polars.DataFrame or pandas.DataFrame of the overlapping intervals.

    Note:
        1. The default output format, i.e.  [LazyFrame](https://docs.pola.rs/api/python/stable/reference/lazyframe/index.html), is recommended for large datasets as it supports output streaming and lazy evaluation.
        This enables efficient processing of large datasets without loading the entire output dataset into memory.
        2. Streaming is only supported for polars.LazyFrame output.

    Example:
        ```python
        import polars_bio as pb
        import pandas as pd

        df1 = pd.DataFrame([
            ['chr1', 1, 5],
            ['chr1', 3, 8],
            ['chr1', 8, 10],
            ['chr1', 12, 14]],
        columns=['chrom', 'start', 'end']
        )

        df2 = pd.DataFrame(
        [['chr1', 4, 8],
         ['chr1', 10, 11]],
        columns=['chrom', 'start', 'end' ]
        )
        overlapping_intervals = pb.overlap(df1, df2, output_type="pandas.DataFrame")

        overlapping_intervals
            chrom_1         start_1     end_1 chrom_2       start_2  end_2
        0     chr1            1          5     chr1            4          8
        1     chr1            3          8     chr1            4          8

        ```

    Todo:
         Support for on_cols.
    """

    _validate_overlap_input(cols1, cols2, on_cols, suffixes, output_type, how)

    cols1 = DEFAULT_INTERVAL_COLUMNS if cols1 is None else cols1
    cols2 = DEFAULT_INTERVAL_COLUMNS if cols2 is None else cols2
    range_options = RangeOptions(
        range_op=RangeOp.Overlap,
        filter_op=overlap_filter,
        suffixes=suffixes,
        columns_1=cols1,
        columns_2=cols2,
        overlap_alg=algorithm,
        streaming=streaming,
    )
    return range_operation(
        df1, df2, range_options, output_type, ctx, read_options1, read_options2
    )


def nearest(
    df1: Union[str, pl.DataFrame, pl.LazyFrame, pd.DataFrame],
    df2: Union[str, pl.DataFrame, pl.LazyFrame, pd.DataFrame],
    overlap_filter: FilterOp = FilterOp.Strict,
    suffixes: tuple[str, str] = ("_1", "_2"),
    on_cols: Union[list[str], None] = None,
    cols1: Union[list[str], None] = ["chrom", "start", "end"],
    cols2: Union[list[str], None] = ["chrom", "start", "end"],
    output_type: str = "polars.LazyFrame",
    streaming: bool = False,
    read_options: Union[ReadOptions, None] = None,
) -> Union[pl.LazyFrame, pl.DataFrame, pd.DataFrame, datafusion.DataFrame]:
    """
    Find pairs of closest genomic intervals.
    Bioframe inspired API.

    Parameters:
        df1: Can be a path to a file, a polars DataFrame, or a pandas DataFrame or a registered table (see [register_vcf](api.md#polars_bio.register_vcf)). CSV with a header, BED and Parquet are supported.
        df2: Can be a path to a file, a polars DataFrame, or a pandas DataFrame or a registered table. CSV with a header, BED  and Parquet are supported.
        overlap_filter: FilterOp, optional. The type of overlap to consider(Weak or Strict).
        cols1: The names of columns containing the chromosome, start and end of the
            genomic intervals, provided separately for each set.
        cols2:  The names of columns containing the chromosome, start and end of the
            genomic intervals, provided separately for each set.
        suffixes: Suffixes for the columns of the two overlapped sets.
        on_cols: List of additional column names to join on. default is None.
        output_type: Type of the output. default is "polars.LazyFrame", "polars.DataFrame", or "pandas.DataFrame" or "datafusion.DataFrame" are also supported.
        streaming: **EXPERIMENTAL** If True, use Polars [streaming](features.md#streaming) engine.
        read_options: Additional options for reading the input files.


    Returns:
        **polars.LazyFrame** or polars.DataFrame or pandas.DataFrame of the overlapping intervals.

    Note:
        The default output format, i.e. [LazyFrame](https://docs.pola.rs/api/python/stable/reference/lazyframe/index.html), is recommended for large datasets as it supports output streaming and lazy evaluation.
        This enables efficient processing of large datasets without loading the entire output dataset into memory.

    Example:

    Todo:
        Support for on_cols.
    """

    _validate_overlap_input(cols1, cols2, on_cols, suffixes, output_type, how="inner")

    cols1 = DEFAULT_INTERVAL_COLUMNS if cols1 is None else cols1
    cols2 = DEFAULT_INTERVAL_COLUMNS if cols2 is None else cols2
    range_options = RangeOptions(
        range_op=RangeOp.Nearest,
        filter_op=overlap_filter,
        suffixes=suffixes,
        columns_1=cols1,
        columns_2=cols2,
        streaming=streaming,
    )
    return range_operation(df1, df2, range_options, output_type, ctx, read_options)


<<<<<<< HEAD
def merge(
    df: Union[str, pl.DataFrame, pl.LazyFrame, pd.DataFrame, datafusion.dataframe.DataFrame],
    overlap_filter: FilterOp = FilterOp.Strict,
    min_dist: float = 0,
    cols: Union[list[str], None] = ["chrom", "start", "end"],
    on_cols: Union[list[str], None] = None,
    output_type: str = "polars.LazyFrame",
    streaming: bool = False,
) -> Union[pl.LazyFrame, pl.DataFrame, pd.DataFrame, datafusion.dataframe.DataFrame]:
    """
    Merge overlapping intervals. It is assumed that start < end.


    Parameters:
        df: Can be a path to a file, a polars DataFrame, or a pandas DataFrame. CSV with a header, BED  and Parquet are supported.
        overlap_filter: FilterOp, optional. The type of overlap to consider(Weak or Strict).
        cols: The names of columns containing the chromosome, start and end of the
            genomic intervals, provided separately for each set.
        on_cols: List of additional column names for clustering. default is None.
        output_type: Type of the output. default is "polars.LazyFrame", "polars.DataFrame", or "pandas.DataFrame" are also supported.
        streaming: **EXPERIMENTAL** If True, use Polars [streaming](features.md#streaming-out-of-core-processing) engine.

    Returns:
        **polars.LazyFrame** or polars.DataFrame or pandas.DataFrame of the overlapping intervals.

    Example:

    Todo:
        Support for on_cols.
    """
    suffixes = ("_1", "_2")
    _validate_overlap_input(cols, cols, on_cols, suffixes, output_type, how="inner")

    
    my_ctx = get_py_ctx()
    cols = DEFAULT_INTERVAL_COLUMNS if cols is None else cols
    contig = cols[0]
    start = cols[1]
    end = cols[2]
    
    
    on_cols = [] if on_cols is None else on_cols
    on_cols = [contig] + on_cols
    
    df = read_df_to_datafusion(my_ctx, df)
    df_schema = df.schema()
    start_type = df_schema.field(start).type
    end_type = df_schema.field(end).type
    # TODO: make sure to avoid conflicting column names
    start_end = "start_end"
    is_start_end = "is_start_or_end"
    current_intervals = "current_intervals"
    n_intervals = "n_intervals"
    
    end_positions = df.select(*([(col(end) + min_dist).alias(start_end), literal(-1).alias(is_start_end)] + on_cols))
    start_positions = df.select(*([col(start).alias(start_end), literal(1).alias(is_start_end)] + on_cols))
    all_positions = start_positions.union(end_positions)
    start_end_type = all_positions.schema().field(start_end).type
    all_positions = all_positions.select(*([col(start_end).cast(start_end_type), col(is_start_end)] + on_cols)) 
    
    sorting = [col(start_end).sort(), col(is_start_end).sort(ascending=(overlap_filter == FilterOp.Strict))]
    all_positions = all_positions.sort(*sorting)

    on_cols_expr = [col(c) for c in on_cols]

    win = datafusion.expr.Window(
        partition_by=on_cols_expr,
        order_by=sorting,
    )
    all_positions = all_positions.select(*([start_end, is_start_end,
        datafusion.functions.sum(col(is_start_end)).over(win).alias(current_intervals)] + on_cols +
        [datafusion.functions.row_number(partition_by = on_cols_expr, order_by=sorting).alias(n_intervals)]))
    all_positions = all_positions.filter(
        ((col(current_intervals) == 0) & (col(is_start_end) == -1)) | ((col(current_intervals) == 1) & (col(is_start_end) == 1))
    )
    all_positions = all_positions.select(*([start_end, is_start_end] + on_cols + [((col(n_intervals) - datafusion.functions.lag(col(n_intervals), partition_by=on_cols_expr) + 1) / 2).alias(n_intervals)]))
    result = all_positions.select(*([(col(start_end) - min_dist).alias(end), is_start_end,
        datafusion.functions.lag(col(start_end), partition_by=on_cols_expr).alias(start)] + on_cols + [n_intervals]))
    result = result.filter(col(is_start_end) == -1)
    result = result.select(*([contig, col(start).cast(start_type), col(end).cast(end_type)] + on_cols[1:] + [n_intervals]))
    
    return convert_result(result, output_type, streaming)

def cluster(
    df: Union[str, pl.DataFrame, pl.LazyFrame, pd.DataFrame, datafusion.dataframe.DataFrame],
    overlap_filter: FilterOp = FilterOp.Strict,
    min_dist: float = 0,
    cols: Union[list[str], None] = ["chrom", "start", "end"],
    on_cols: Union[list[str], None] = None,
    output_type: str = "polars.LazyFrame",
    streaming: bool = False,
) -> Union[pl.LazyFrame, pl.DataFrame, pd.DataFrame, datafusion.dataframe.DataFrame]:
    """
    Merge overlapping intervals. It is assumed that start < end.


    Parameters:
        df: Can be a path to a file, a polars DataFrame, or a pandas DataFrame. CSV with a header, BED  and Parquet are supported.
        overlap_filter: FilterOp, optional. The type of overlap to consider(Weak or Strict).
        cols: The names of columns containing the chromosome, start and end of the
            genomic intervals, provided separately for each set.
        on_cols: List of additional column names for clustering. default is None.
        output_type: Type of the output. default is "polars.LazyFrame", "polars.DataFrame", or "pandas.DataFrame" are also supported.
        streaming: **EXPERIMENTAL** If True, use Polars [streaming](features.md#streaming-out-of-core-processing) engine.

    Returns:
        **polars.LazyFrame** or polars.DataFrame or pandas.DataFrame of the overlapping intervals.

    Example:

    """
    suffixes = ("_1", "_2")
    _validate_overlap_input(cols, cols, on_cols, suffixes, output_type, how="inner")
    
    my_ctx = get_py_ctx()
    cols = DEFAULT_INTERVAL_COLUMNS if cols is None else cols
    contig = cols[0]
    start = cols[1]
    end = cols[2]
    
    
    on_cols = [] if on_cols is None else on_cols
    on_cols = [contig] + on_cols
    
    df = read_df_to_datafusion(my_ctx, df)
    df_schema = df.schema()
    print(df_schema)
    print(start)
    start_type = df_schema.field(start).type
    end_type = df_schema.field(end).type
    # TODO: make sure to avoid conflicting column names
    start_end = "start_end"
    is_start_end = "is_start_or_end"
    current_intervals = "current_intervals"
    n_intervals = "n_intervals"
    row_no = "row_no"
    cluster_start = "cluster_start"
    cluster_end = "cluster_end"
    does_cluster_start = "does_cluster_start"
    does_cluster_end = "does_cluster_end"
    cluster_id = "cluster"
    
    end_positions = df.select(*([(col(end) + min_dist).alias(start_end), literal(-1).alias(is_start_end), start, end,
        literal(0).alias(row_no)] + on_cols))
    start_positions = df.select(*([col(start).alias(start_end), literal(1).alias(is_start_end), start, end,
        datafusion.functions.row_number().alias(row_no)] + on_cols))
    all_positions = start_positions.union(end_positions)
    start_end_type = all_positions.schema().field(start_end).type
    all_positions = all_positions.select(*([col(start_end).cast(start_end_type), col(is_start_end), start, end, row_no] + on_cols)) 
    
    sorting = [col(start_end).sort(), col(is_start_end).sort(ascending=(overlap_filter == FilterOp.Strict))]

    on_cols_expr = [col(c) for c in on_cols]
    win = datafusion.expr.Window(
        partition_by=on_cols_expr,
        order_by=sorting,
    )
    all_positions = all_positions.select(*([start_end, is_start_end, start, end, row_no,
        datafusion.functions.sum(col(is_start_end)).over(win).alias(current_intervals)] + on_cols))

    all_positions = all_positions.select(*([
        start,
        end,
        start_end,
        is_start_end,
        current_intervals,
        row_no,
        ((col(current_intervals) == 1) & (col(is_start_end) == 1)).cast(pyarrow.int64()).alias(does_cluster_start)] + on_cols))

    all_positions = all_positions.select(*([
        row_no,
        start,
        end,
        start_end,
        is_start_end,
        does_cluster_start,
        current_intervals,
        datafusion.functions.sum(col(does_cluster_start))
            .over(datafusion.expr.Window(
                order_by = [c.sort() for c in on_cols_expr] + sorting
            ))
            .alias(cluster_id),
        ] + on_cols))
    all_positions = all_positions.filter(col(is_start_end) == 1)
    cluster_window = datafusion.expr.Window(
        partition_by=[col(cluster_id)],
        window_frame=datafusion.expr.WindowFrame(
            units='rows',
            start_bound=None,
            end_bound=None,
        )
    )

    all_positions = all_positions.select(*([
        row_no,
        start,
        end,
        cluster_id,
        datafusion.functions.min(col(start)).over(cluster_window).alias(cluster_start),
        datafusion.functions.max(col(end)).over(cluster_window).alias(cluster_end)] + on_cols))
    all_positions = all_positions.sort(col(row_no).sort())

    all_positions = all_positions.select(*(on_cols + [
        start,
        end,
        (col(cluster_id) - 1).alias(cluster_id),
        cluster_start,
        cluster_end]))
    return convert_result(all_positions, output_type, streaming)

def coverage(
    df1: Union[str, pl.DataFrame, pl.LazyFrame, pd.DataFrame, datafusion.dataframe.DataFrame],
    df2: Union[str, pl.DataFrame, pl.LazyFrame, pd.DataFrame, datafusion.dataframe.DataFrame],
    suffixes: tuple[str, str] = ("", "_"),
    return_input: bool = True,
    cols1: Union[list[str], None] = ["chrom", "start", "end"],
    cols2: Union[list[str], None] = ["chrom", "start", "end"],
    on_cols: Union[list[str], None] = None,
    output_type: str = "polars.LazyFrame",
    streaming: bool = False,
) -> Union[pl.LazyFrame, pl.DataFrame, pd.DataFrame, datafusion.dataframe.DataFrame]:
    """
    Count coverage of intervals.
    Bioframe inspired API.

    Parameters:
        df1: Can be a path to a file, a polars DataFrame, or a pandas DataFrame. CSV with a header, BED and Parquet are supported.
        df2: Can be a path to a file, a polars DataFrame, or a pandas DataFrame. CSV with a header, BED  and Parquet are supported.
        suffixes: Suffixes for the columns of the two overlapped sets.
        return_input: If true, return input.
=======
def coverage(
    df1: Union[str, pl.DataFrame, pl.LazyFrame, pd.DataFrame],
    df2: Union[str, pl.DataFrame, pl.LazyFrame, pd.DataFrame],
    overlap_filter: FilterOp = FilterOp.Strict,
    suffixes: tuple[str, str] = ("_1", "_2"),
    on_cols: Union[list[str], None] = None,
    cols1: Union[list[str], None] = ["chrom", "start", "end"],
    cols2: Union[list[str], None] = ["chrom", "start", "end"],
    output_type: str = "polars.LazyFrame",
    streaming: bool = False,
    read_options: Union[ReadOptions, None] = None,
) -> Union[pl.LazyFrame, pl.DataFrame, pd.DataFrame, datafusion.DataFrame]:
    """
    Calculate intervals coverage.
    Bioframe inspired API.

    Parameters:
        df1: Can be a path to a file, a polars DataFrame, or a pandas DataFrame or a registered table (see [register_vcf](api.md#polars_bio.register_vcf)). CSV with a header, BED and Parquet are supported.
        df2: Can be a path to a file, a polars DataFrame, or a pandas DataFrame or a registered table. CSV with a header, BED  and Parquet are supported.
        overlap_filter: FilterOp, optional. The type of overlap to consider(Weak or Strict).
>>>>>>> e4a02bae
        cols1: The names of columns containing the chromosome, start and end of the
            genomic intervals, provided separately for each set.
        cols2:  The names of columns containing the chromosome, start and end of the
            genomic intervals, provided separately for each set.
<<<<<<< HEAD
        on_cols: List of additional column names to join on. default is None.
        output_type: Type of the output. default is "polars.LazyFrame", "polars.DataFrame", or "pandas.DataFrame" are also supported.
        streaming: **EXPERIMENTAL** If True, use Polars [streaming](features.md#streaming-out-of-core-processing) engine.
=======
        suffixes: Suffixes for the columns of the two overlapped sets.
        on_cols: List of additional column names to join on. default is None.
        output_type: Type of the output. default is "polars.LazyFrame", "polars.DataFrame", or "pandas.DataFrame" or "datafusion.DataFrame" are also supported.
        streaming: **EXPERIMENTAL** If True, use Polars [streaming](features.md#streaming) engine.
        read_options: Additional options for reading the input files.

>>>>>>> e4a02bae

    Returns:
        **polars.LazyFrame** or polars.DataFrame or pandas.DataFrame of the overlapping intervals.

<<<<<<< HEAD
    Example:

    Todo:
         Support return_input.
     """
    _validate_overlap_input(cols1, cols2, on_cols, suffixes, output_type, how="inner")
    my_ctx = get_py_ctx()
    
    df1 = read_df_to_datafusion(my_ctx, df1)
    df2 = read_df_to_datafusion(my_ctx, df2)

    df2 = merge(df2, output_type="datafusion.DataFrame", cols=cols2, on_cols=on_cols)
    
    on_cols = [] if on_cols is None else on_cols
    cols1 = DEFAULT_INTERVAL_COLUMNS if cols1 is None else cols1
    cols2 = DEFAULT_INTERVAL_COLUMNS if cols2 is None else cols2
    cols1 = list(cols1)
    cols2 = list(cols2)

    # TODO: guarantee no collisions
    contig = "contig"
    row_id = "row_id"
    interval_counter = "interval_counter"
    interval_sum = "interval_sum"
    position = "position"
    coverage = "coverage"

    suff, _ = suffixes

    df1 = df1.select(*([(literal(2) * datafusion.functions.row_number()).alias(row_id)] + cols1 + on_cols))

    df1_starts = df1.select(*([
        row_id,
        col(cols1[0]).alias(contig),
        col(cols1[1]).alias(position),
        literal(0).alias(interval_counter),
        literal(0).alias(interval_sum)] + on_cols))
    df1_ends = df1.select(*([
        (col(row_id) + 1).alias(row_id),
        col(cols1[0]).alias(contig),
        col(cols1[2]).alias(position),
        literal(0).alias(interval_counter),
        literal(0).alias(interval_sum)] + on_cols))

    df2_starts = df2.select(*([
        literal(0).alias(row_id),
        col(cols2[0]).alias(contig),
        col(cols2[1]).alias(position),
        literal(1).alias(interval_counter),
        (literal(0) - col(cols2[1])).alias(interval_sum)] + on_cols))
    df2_ends = df2.select(*([
        literal(0).alias(row_id),
        col(cols2[0]).alias(contig),
        col(cols2[2]).alias(position),
        literal(-1).alias(interval_counter),
        col(cols2[2]).alias(interval_sum)] + on_cols))

    df = df1_starts.union(df1_ends).union(df2_starts).union(df2_ends)

    on_cols = [contig] + on_cols
    on_cols_expr = [col(c) for c in on_cols]

    win = datafusion.expr.Window(
        partition_by=on_cols_expr,
        order_by=[col(position).sort()]
    )

    df = df.select(*([
        row_id,
        position,
        datafusion.functions.sum(col(interval_counter)).over(win).alias(interval_counter),
        datafusion.functions.sum(col(interval_sum)).over(win).alias(interval_sum),
        ] + on_cols))
    df = df.select(*([
        row_id,
        position,
        ((col(interval_counter) * col(position)) + col(interval_sum)).alias(interval_sum),
        ] + on_cols))
    df = df.filter(col(row_id) > 0)
    df = df.sort(col(row_id))

    start_result = cols1[1] + suff
    end_result = cols1[2] + suff

    df = df.select(*([
        row_id,
        col(position).alias(start_result),
        datafusion.functions.lead(col(position)).alias(end_result),
        (datafusion.functions.lead(col(interval_sum)) - col(interval_sum)).alias(coverage)
        ] + on_cols))
    df = df.filter((col(row_id) % 2) == 0)
    df = df.select(*([
        col(contig).alias(cols1[0] + suff),
        start_result,
        end_result] + on_cols[1:] + [
        coverage]))

    return convert_result(df, output_type, streaming)
  
  
=======
    Note:
        The default output format, i.e. [LazyFrame](https://docs.pola.rs/api/python/stable/reference/lazyframe/index.html), is recommended for large datasets as it supports output streaming and lazy evaluation.
        This enables efficient processing of large datasets without loading the entire output dataset into memory.

    Example:

    Todo:
        Support for on_cols.
    """

    _validate_overlap_input(cols1, cols2, on_cols, suffixes, output_type, how="inner")

    cols1 = DEFAULT_INTERVAL_COLUMNS if cols1 is None else cols1
    cols2 = DEFAULT_INTERVAL_COLUMNS if cols2 is None else cols2
    range_options = RangeOptions(
        range_op=RangeOp.Coverage,
        filter_op=overlap_filter,
        suffixes=suffixes,
        columns_1=cols1,
        columns_2=cols2,
        streaming=streaming,
    )
    return range_operation(df2, df1, range_options, output_type, ctx, read_options)


>>>>>>> e4a02bae
def count_overlaps(
    df1: Union[str, pl.DataFrame, pl.LazyFrame, pd.DataFrame],
    df2: Union[str, pl.DataFrame, pl.LazyFrame, pd.DataFrame],
    overlap_filter: FilterOp = FilterOp.Strict,
    suffixes: tuple[str, str] = ("", "_"),
    cols1: Union[list[str], None] = ["chrom", "start", "end"],
    cols2: Union[list[str], None] = ["chrom", "start", "end"],
    on_cols: Union[list[str], None] = None,
    output_type: str = "polars.LazyFrame",
    streaming: bool = False,
    naive_query: bool = True,
) -> Union[pl.LazyFrame, pl.DataFrame, pd.DataFrame, datafusion.DataFrame]:
    """
    Count pairs of overlapping genomic intervals.
    Bioframe inspired API.

    Parameters:
        df1: Can be a path to a file, a polars DataFrame, or a pandas DataFrame or a registered table (see [register_vcf](api.md#polars_bio.register_vcf)). CSV with a header, BED and Parquet are supported.
        df2: Can be a path to a file, a polars DataFrame, or a pandas DataFrame or a registered table. CSV with a header, BED  and Parquet are supported.
        overlap_filter: FilterOp, optional. The type of overlap to consider(Weak or Strict).
        suffixes: Suffixes for the columns of the two overlapped sets.
        cols1: The names of columns containing the chromosome, start and end of the
            genomic intervals, provided separately for each set.
        cols2:  The names of columns containing the chromosome, start and end of the
            genomic intervals, provided separately for each set.
        on_cols: List of additional column names to join on. default is None.
        output_type: Type of the output. default is "polars.LazyFrame", "polars.DataFrame", or "pandas.DataFrame" or "datafusion.DataFrame" are also supported.
        naive_query: If True, use naive query for counting overlaps based on overlaps.
        streaming: **EXPERIMENTAL** If True, use Polars [streaming](features.md#streaming) engine.
    Returns:
        **polars.LazyFrame** or polars.DataFrame or pandas.DataFrame of the overlapping intervals.

    Example:
        ```python
        import polars_bio as pb
        import pandas as pd

        df1 = pd.DataFrame([
            ['chr1', 1, 5],
            ['chr1', 3, 8],
            ['chr1', 8, 10],
            ['chr1', 12, 14]],
        columns=['chrom', 'start', 'end']
        )

        df2 = pd.DataFrame(
        [['chr1', 4, 8],
         ['chr1', 10, 11]],
        columns=['chrom', 'start', 'end' ]
        )
        counts = pb.count_overlaps(df1, df2, output_type="pandas.DataFrame")

        counts

        chrom  start  end  count
        0  chr1      1    5      1
        1  chr1      3    8      1
        2  chr1      8   10      0
        3  chr1     12   14      0
        ```

    Todo:
         Support return_input.
    """
    _validate_overlap_input(cols1, cols2, on_cols, suffixes, output_type, how="inner")
    my_ctx = get_py_ctx()
    on_cols = [] if on_cols is None else on_cols
    cols1 = DEFAULT_INTERVAL_COLUMNS if cols1 is None else cols1
    cols2 = DEFAULT_INTERVAL_COLUMNS if cols2 is None else cols2
    if naive_query:
        range_options = RangeOptions(
            range_op=RangeOp.CountOverlapsNaive,
            filter_op=overlap_filter,
            suffixes=suffixes,
            columns_1=cols1,
            columns_2=cols2,
            streaming=streaming,
        )
        return range_operation(df2, df1, range_options, output_type, ctx)
    df1 = read_df_to_datafusion(my_ctx, df1)
    df2 = read_df_to_datafusion(my_ctx, df2)

    # TODO: guarantee no collisions
    s1start_s2end = "s1starts2end"
    s1end_s2start = "s1ends2start"
    contig = "contig"
    count = "count"
    starts = "starts"
    ends = "ends"
    is_s1 = "is_s1"
    suff, _ = suffixes
    df1, df2 = df2, df1
    df1 = df1.select(
        *(
            [
                literal(1).alias(is_s1),
                col(cols1[1]).alias(s1start_s2end),
                col(cols1[2]).alias(s1end_s2start),
                col(cols1[0]).alias(contig),
            ]
            + on_cols
        )
    )
    df2 = df2.select(
        *(
            [
                literal(0).alias(is_s1),
                col(cols2[2]).alias(s1end_s2start),
                col(cols2[1]).alias(s1start_s2end),
                col(cols2[0]).alias(contig),
            ]
            + on_cols
        )
    )

    df = df1.union(df2)

    partitioning = [col(contig)] + [col(c) for c in on_cols]
    df = df.select(
        *(
            [
                s1start_s2end,
                s1end_s2start,
                contig,
                is_s1,
                datafusion.functions.sum(col(is_s1))
                .over(
                    datafusion.expr.Window(
                        partition_by=partitioning,
                        order_by=[
                            col(s1start_s2end).sort(),
                            col(is_s1).sort(
                                ascending=(overlap_filter == FilterOp.Strict)
                            ),
                        ],
                    )
                )
                .alias(starts),
                datafusion.functions.sum(col(is_s1))
                .over(
                    datafusion.expr.Window(
                        partition_by=partitioning,
                        order_by=[
                            col(s1end_s2start).sort(),
                            col(is_s1).sort(
                                ascending=(overlap_filter == FilterOp.Weak)
                            ),
                        ],
                    )
                )
                .alias(ends),
            ]
            + on_cols
        )
    )
    df = df.filter(col(is_s1) == 0)
    df = df.select(
        *(
            [
                col(contig).alias(cols1[0] + suff),
                col(s1end_s2start).alias(cols1[1] + suff),
                col(s1start_s2end).alias(cols1[2] + suff),
            ]
            + on_cols
            + [(col(starts) - col(ends)).alias(count)]
        )
    )

    return convert_result(df, output_type, streaming)


def merge(
    df: Union[str, pl.DataFrame, pl.LazyFrame, pd.DataFrame],
    overlap_filter: FilterOp = FilterOp.Strict,
    min_dist: float = 0,
    cols: Union[list[str], None] = ["chrom", "start", "end"],
    on_cols: Union[list[str], None] = None,
    output_type: str = "polars.LazyFrame",
    streaming: bool = False,
) -> Union[pl.LazyFrame, pl.DataFrame, pd.DataFrame, datafusion.DataFrame]:
    """
    Merge overlapping intervals. It is assumed that start < end.


    Parameters:
        df: Can be a path to a file, a polars DataFrame, or a pandas DataFrame. CSV with a header, BED  and Parquet are supported.
        overlap_filter: FilterOp, optional. The type of overlap to consider(Weak or Strict).
        cols: The names of columns containing the chromosome, start and end of the
            genomic intervals, provided separately for each set.
        on_cols: List of additional column names for clustering. default is None.
        output_type: Type of the output. default is "polars.LazyFrame", "polars.DataFrame", or "pandas.DataFrame" or "datafusion.DataFrame" are also supported.
        streaming: **EXPERIMENTAL** If True, use Polars [streaming](features.md#streaming) engine.

    Returns:
        **polars.LazyFrame** or polars.DataFrame or pandas.DataFrame of the overlapping intervals.

    Example:

    Todo:
        Support for on_cols.
    """
    suffixes = ("_1", "_2")
    _validate_overlap_input(cols, cols, on_cols, suffixes, output_type, how="inner")

    my_ctx = get_py_ctx()
    cols = DEFAULT_INTERVAL_COLUMNS if cols is None else cols
    contig = cols[0]
    start = cols[1]
    end = cols[2]

    on_cols = [] if on_cols is None else on_cols
    on_cols = [contig] + on_cols

    df = read_df_to_datafusion(my_ctx, df)
    df_schema = df.schema()
    start_type = df_schema.field(start).type
    end_type = df_schema.field(end).type
    # TODO: make sure to avoid conflicting column names
    start_end = "start_end"
    is_start_end = "is_start_or_end"
    current_intervals = "current_intervals"
    n_intervals = "n_intervals"

    end_positions = df.select(
        *(
            [(col(end) + min_dist).alias(start_end), literal(-1).alias(is_start_end)]
            + on_cols
        )
    )
    start_positions = df.select(
        *([col(start).alias(start_end), literal(1).alias(is_start_end)] + on_cols)
    )
    all_positions = start_positions.union(end_positions)
    start_end_type = all_positions.schema().field(start_end).type
    all_positions = all_positions.select(
        *([col(start_end).cast(start_end_type), col(is_start_end)] + on_cols)
    )

    sorting = [
        col(start_end).sort(),
        col(is_start_end).sort(ascending=(overlap_filter == FilterOp.Strict)),
    ]
    all_positions = all_positions.sort(*sorting)

    on_cols_expr = [col(c) for c in on_cols]

    win = datafusion.expr.Window(
        partition_by=on_cols_expr,
        order_by=sorting,
    )
    all_positions = all_positions.select(
        *(
            [
                start_end,
                is_start_end,
                datafusion.functions.sum(col(is_start_end))
                .over(win)
                .alias(current_intervals),
            ]
            + on_cols
            + [
                datafusion.functions.row_number(
                    partition_by=on_cols_expr, order_by=sorting
                ).alias(n_intervals)
            ]
        )
    )
    all_positions = all_positions.filter(
        ((col(current_intervals) == 0) & (col(is_start_end) == -1))
        | ((col(current_intervals) == 1) & (col(is_start_end) == 1))
    )
    all_positions = all_positions.select(
        *(
            [start_end, is_start_end]
            + on_cols
            + [
                (
                    (
                        col(n_intervals)
                        - datafusion.functions.lag(
                            col(n_intervals), partition_by=on_cols_expr
                        )
                        + 1
                    )
                    / 2
                ).alias(n_intervals)
            ]
        )
    )
    result = all_positions.select(
        *(
            [
                (col(start_end) - min_dist).alias(end),
                is_start_end,
                datafusion.functions.lag(
                    col(start_end), partition_by=on_cols_expr
                ).alias(start),
            ]
            + on_cols
            + [n_intervals]
        )
    )
    result = result.filter(col(is_start_end) == -1)
    result = result.select(
        *(
            [contig, col(start).cast(start_type), col(end).cast(end_type)]
            + on_cols[1:]
            + [n_intervals]
        )
    )

    return convert_result(result, output_type, streaming)<|MERGE_RESOLUTION|>--- conflicted
+++ resolved
@@ -177,7 +177,6 @@
     return range_operation(df1, df2, range_options, output_type, ctx, read_options)
 
 
-<<<<<<< HEAD
 def merge(
     df: Union[str, pl.DataFrame, pl.LazyFrame, pd.DataFrame, datafusion.dataframe.DataFrame],
     overlap_filter: FilterOp = FilterOp.Strict,
@@ -408,49 +407,17 @@
         df2: Can be a path to a file, a polars DataFrame, or a pandas DataFrame. CSV with a header, BED  and Parquet are supported.
         suffixes: Suffixes for the columns of the two overlapped sets.
         return_input: If true, return input.
-=======
-def coverage(
-    df1: Union[str, pl.DataFrame, pl.LazyFrame, pd.DataFrame],
-    df2: Union[str, pl.DataFrame, pl.LazyFrame, pd.DataFrame],
-    overlap_filter: FilterOp = FilterOp.Strict,
-    suffixes: tuple[str, str] = ("_1", "_2"),
-    on_cols: Union[list[str], None] = None,
-    cols1: Union[list[str], None] = ["chrom", "start", "end"],
-    cols2: Union[list[str], None] = ["chrom", "start", "end"],
-    output_type: str = "polars.LazyFrame",
-    streaming: bool = False,
-    read_options: Union[ReadOptions, None] = None,
-) -> Union[pl.LazyFrame, pl.DataFrame, pd.DataFrame, datafusion.DataFrame]:
-    """
-    Calculate intervals coverage.
-    Bioframe inspired API.
-
-    Parameters:
-        df1: Can be a path to a file, a polars DataFrame, or a pandas DataFrame or a registered table (see [register_vcf](api.md#polars_bio.register_vcf)). CSV with a header, BED and Parquet are supported.
-        df2: Can be a path to a file, a polars DataFrame, or a pandas DataFrame or a registered table. CSV with a header, BED  and Parquet are supported.
-        overlap_filter: FilterOp, optional. The type of overlap to consider(Weak or Strict).
->>>>>>> e4a02bae
         cols1: The names of columns containing the chromosome, start and end of the
             genomic intervals, provided separately for each set.
         cols2:  The names of columns containing the chromosome, start and end of the
             genomic intervals, provided separately for each set.
-<<<<<<< HEAD
         on_cols: List of additional column names to join on. default is None.
         output_type: Type of the output. default is "polars.LazyFrame", "polars.DataFrame", or "pandas.DataFrame" are also supported.
         streaming: **EXPERIMENTAL** If True, use Polars [streaming](features.md#streaming-out-of-core-processing) engine.
-=======
-        suffixes: Suffixes for the columns of the two overlapped sets.
-        on_cols: List of additional column names to join on. default is None.
-        output_type: Type of the output. default is "polars.LazyFrame", "polars.DataFrame", or "pandas.DataFrame" or "datafusion.DataFrame" are also supported.
-        streaming: **EXPERIMENTAL** If True, use Polars [streaming](features.md#streaming) engine.
-        read_options: Additional options for reading the input files.
-
->>>>>>> e4a02bae
 
     Returns:
         **polars.LazyFrame** or polars.DataFrame or pandas.DataFrame of the overlapping intervals.
 
-<<<<<<< HEAD
     Example:
 
     Todo:
@@ -551,33 +518,6 @@
     return convert_result(df, output_type, streaming)
   
   
-=======
-    Note:
-        The default output format, i.e. [LazyFrame](https://docs.pola.rs/api/python/stable/reference/lazyframe/index.html), is recommended for large datasets as it supports output streaming and lazy evaluation.
-        This enables efficient processing of large datasets without loading the entire output dataset into memory.
-
-    Example:
-
-    Todo:
-        Support for on_cols.
-    """
-
-    _validate_overlap_input(cols1, cols2, on_cols, suffixes, output_type, how="inner")
-
-    cols1 = DEFAULT_INTERVAL_COLUMNS if cols1 is None else cols1
-    cols2 = DEFAULT_INTERVAL_COLUMNS if cols2 is None else cols2
-    range_options = RangeOptions(
-        range_op=RangeOp.Coverage,
-        filter_op=overlap_filter,
-        suffixes=suffixes,
-        columns_1=cols1,
-        columns_2=cols2,
-        streaming=streaming,
-    )
-    return range_operation(df2, df1, range_options, output_type, ctx, read_options)
-
-
->>>>>>> e4a02bae
 def count_overlaps(
     df1: Union[str, pl.DataFrame, pl.LazyFrame, pd.DataFrame],
     df2: Union[str, pl.DataFrame, pl.LazyFrame, pd.DataFrame],
